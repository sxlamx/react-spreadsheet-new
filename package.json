--- conflicted
+++ resolved
@@ -12,16 +12,10 @@
   ],
   "main": "dist/Spreadsheet.js",
   "scripts": {
-<<<<<<< HEAD
-    "start": "NODE_ENV=development yarn storybook",
-    "build": "rm dist/*; flow gen-flow-files src --out-dir dist; babel src --out-dir dist --copy-files",
-    "prepublish": "NODE_ENV=production yarn build",
-=======
     "test": "jest --watch --verbose",
     "start": "cross-env NODE_ENV=development yarn storybook",
     "build": "rm dist/*; flow gen-flow-files src --out-dir dist; babel src --out-dir dist --copy-files",
     "prepublish": "cross-env NODE_ENV=production yarn build",
->>>>>>> ae8b7fd1
     "storybook": "start-storybook -p 9001 -c .storybook",
     "deploy-storybook": "storybook-to-ghpages"
   },
@@ -46,12 +40,8 @@
     "eslint-plugin-import": "^2.8.0",
     "eslint-plugin-jsx-a11y": "^6.0.3",
     "eslint-plugin-react": "^7.5.1",
-<<<<<<< HEAD
-    "flow-bin": "^0.69.0",
-=======
     "flow-bin": "^0.70.0",
     "jest": "^22.4.3",
->>>>>>> ae8b7fd1
     "react": "^16.2.0",
     "react-dom": "^16.2.0"
   },
