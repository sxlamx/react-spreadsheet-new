/**
 * @jest-environment jsdom
 */

import type { Parser as FormulaParser } from "hot-formula-parser";
import * as Formula from "./formula";
import * as Matrix from "./matrix";
import * as Point from "./point";
import * as PointMap from "./point-map";
import * as PointRange from "./point-range";
import * as Types from "./types";
import * as util from "./util";

const EXAMPLE_INPUT_VALUE = "EXAMPLE_INPUT_VALUE";
const EXAMPLE_DATA_ROWS_COUNT = 2;
const EXAMPLE_DATA_COLUMNS_COUNT = 2;
const EXAMPLE_DATA = Matrix.createEmpty<Types.CellBase>(
  EXAMPLE_DATA_ROWS_COUNT,
  EXAMPLE_DATA_COLUMNS_COUNT
);
const EXAMPLE_ROW_LABELS = ["Foo", "Bar", "Baz"];
const EXAMPLE_COLUMN_LABELS = ["Foo", "Bar", "Baz"];
const EXAMPLE_EXISTING_POINT = Point.ORIGIN;
const EXAMPLE_NON_EXISTING_POINT: Point.Point = {
  row: EXAMPLE_DATA_ROWS_COUNT,
  column: EXAMPLE_DATA_COLUMNS_COUNT,
};
const EXAMPLE_CELL_DIMENSIONS: Types.Dimensions = {
  height: 20,
  width: 200,
  top: 0,
  left: 0,
};
const EXAMPLE_STATE: Types.StoreState = {
  active: null,
  mode: "view",
  rowDimensions: {
    0: {
      height: EXAMPLE_CELL_DIMENSIONS.height,
      top: EXAMPLE_CELL_DIMENSIONS.top,
    },
    1: {
      height: EXAMPLE_CELL_DIMENSIONS.height,
      top: EXAMPLE_CELL_DIMENSIONS.top + EXAMPLE_CELL_DIMENSIONS.height,
    },
  },
  columnDimensions: {
    0: {
      width: EXAMPLE_CELL_DIMENSIONS.width,
      left: EXAMPLE_CELL_DIMENSIONS.left,
    },
    1: {
      width: EXAMPLE_CELL_DIMENSIONS.width,
      left: EXAMPLE_CELL_DIMENSIONS.left + EXAMPLE_CELL_DIMENSIONS.width,
    },
  },
  lastChanged: null,
  hasPasted: false,
  cut: false,
  dragging: false,
  data: EXAMPLE_DATA,
  selected: null,
  copied: PointMap.from([]),
  bindings: PointMap.from([]),
  lastCommit: null,
};
const EXAMPLE_STRING = "EXAMPLE_STRING";
const EXAMPLE_CELL: Types.CellBase = {
  value: "EXAMPLE_CELL_VALUE",
};
const EXAMPLE_FORMULA_CELL: Types.CellBase = {
  value: "=TRUE()",
};
const MOCK_PARSE = jest.fn();
const MOCK_FORMULA_PARSER = {
  parse: MOCK_PARSE,
} as unknown as FormulaParser;
const EXAMPLE_FORMULA_RESULT = true;
const EXAMPLE_FORMULA_ERROR = "EXAMPLE_ERROR";
const EXAMPLE_EMPTY_COPIED = PointMap.from<Types.CellBase>([]);
const EXAMPLE_COPIED = PointMap.from([[Point.ORIGIN, EXAMPLE_CELL]]);

beforeEach(() => {
  jest.clearAllMocks();
  jest.restoreAllMocks();
});

describe("moveCursorToEnd()", () => {
  test("moves cursor to the end", () => {
    const el = document.createElement("input");
    el.value = EXAMPLE_INPUT_VALUE;
    util.moveCursorToEnd(el);
    expect(el.selectionStart).toBe(EXAMPLE_INPUT_VALUE.length);
    expect(el.selectionEnd).toBe(EXAMPLE_INPUT_VALUE.length);
  });
});

describe("range()", () => {
  test("basic use of range", () => {
    const end = 10;
    const start = 1;
    const step = 2;
    const res = util.range(end, start, step);

    expect(res).toEqual([1, 3, 5, 7, 9]);
  });

  test("range with negative numbers", () => {
    const end = 10;
    const start = -10;
    const step = 2;

    const res = util.range(end, start, step);

    expect(res).toEqual([-10, -8, -6, -4, -2, 0, 2, 4, 6, 8]);
  });

  test("range with larger start to return decreasing series", () => {
    const end = 1;
    const start = 5;
    const res = util.range(end, start);

    expect(res).toEqual([5, 4, 3, 2]);
  });
});

describe("calculateSpreadsheetSize()", () => {
  test("Returns the size of data if row labels and column labels are not defined", () => {
    expect(util.calculateSpreadsheetSize(EXAMPLE_DATA)).toStrictEqual({
      rows: EXAMPLE_DATA_ROWS_COUNT,
      columns: EXAMPLE_DATA_COLUMNS_COUNT,
    });
  });

  test("Returns the size of row labels if row labels is longer than data rows", () => {
    expect(
      util.calculateSpreadsheetSize(EXAMPLE_DATA, EXAMPLE_ROW_LABELS)
    ).toStrictEqual({
      rows: EXAMPLE_ROW_LABELS.length,
      columns: EXAMPLE_DATA_COLUMNS_COUNT,
    });
  });

  test("Returns the size of column labels if column labels is longer than data columns", () => {
    expect(
      util.calculateSpreadsheetSize(
        EXAMPLE_DATA,
        undefined,
        EXAMPLE_COLUMN_LABELS
      )
    ).toStrictEqual({
      rows: EXAMPLE_DATA_ROWS_COUNT,
      columns: EXAMPLE_COLUMN_LABELS.length,
    });
  });
});

describe("getCellDimensions()", () => {
  const cases = [
    [
      "returns existing cell dimensions",
      EXAMPLE_EXISTING_POINT,
      EXAMPLE_CELL_DIMENSIONS,
    ],
    [
      "returns undefined for non existing cell",
      EXAMPLE_NON_EXISTING_POINT,
      undefined,
    ],
  ] as const;
<<<<<<< HEAD
  test.each(cases)("%s", (name, point, expected) => {
    expect(
      getCellDimensions(
        point,
        EXAMPLE_STATE.rowDimensions,
        EXAMPLE_STATE.columnDimensions
      )
    ).toEqual(expected);
=======
  test.each(cases)("%s", (name, point, state, expected) => {
    expect(util.getCellDimensions(point, state)).toEqual(expected);
>>>>>>> 2c246e2a
  });
});

describe("getRangeDimensions()", () => {
  const cases = [
    [
      "returns undefined for non existing start",
      { start: EXAMPLE_NON_EXISTING_POINT, end: EXAMPLE_EXISTING_POINT },
      undefined,
    ],
    [
      "returns undefined for non existing end",
      { start: EXAMPLE_EXISTING_POINT, end: EXAMPLE_NON_EXISTING_POINT },
      undefined,
    ],
    [
      "returns undefined for non existing start and end",
      { start: EXAMPLE_NON_EXISTING_POINT, end: EXAMPLE_NON_EXISTING_POINT },
      undefined,
    ],
    [
      "returns dimensions of range of one cell",
      { start: EXAMPLE_EXISTING_POINT, end: EXAMPLE_EXISTING_POINT },
      EXAMPLE_CELL_DIMENSIONS,
    ],
    [
      "returns dimensions of range of two horizontal cells",
      { start: Point.ORIGIN, end: { row: 0, column: 1 } },
      {
        ...EXAMPLE_CELL_DIMENSIONS,
        width: EXAMPLE_CELL_DIMENSIONS.width * 2,
      },
    ],
    [
      "returns dimensions of range of two vertical cells",
      { start: Point.ORIGIN, end: { row: 1, column: 0 } },
      {
        ...EXAMPLE_CELL_DIMENSIONS,
        height: EXAMPLE_CELL_DIMENSIONS.height * 2,
      },
    ],
    [
      "returns dimensions of range of a square of cells",
      { start: Point.ORIGIN, end: { row: 1, column: 1 } },
      {
        ...EXAMPLE_CELL_DIMENSIONS,
        width: EXAMPLE_CELL_DIMENSIONS.width * 2,
        height: EXAMPLE_CELL_DIMENSIONS.height * 2,
      },
    ],
  ] as const;
<<<<<<< HEAD
  test.each(cases)("%s", (name, range, expected) => {
    expect(
      getRangeDimensions(
        EXAMPLE_STATE.rowDimensions,
        EXAMPLE_STATE.columnDimensions,
        range
      )
    ).toEqual(expected);
=======
  test.each(cases)("%s", (name, state, range, expected) => {
    expect(util.getRangeDimensions(state, range)).toEqual(expected);
>>>>>>> 2c246e2a
  });
});

describe("isActive()", () => {
  const cases = [
    ["returns false if active is null", null, EXAMPLE_EXISTING_POINT, false],
    [
      "returns false if given point is not null",
      { row: 1, column: 1 },
      EXAMPLE_EXISTING_POINT,
      false,
    ],
    [
      "returns true if given point is active",
      EXAMPLE_EXISTING_POINT,
      EXAMPLE_EXISTING_POINT,
      true,
    ],
  ] as const;
  test.each(cases)("%s", (name, active, point, expected) => {
    expect(util.isActive(active, point)).toBe(expected);
  });
});

describe("writeTextToClipboard()", () => {
  const event = {
    clipboardData: {
      setData: jest.fn(),
    },
  };
  util.writeTextToClipboard(event as unknown as ClipboardEvent, EXAMPLE_STRING);
  expect(event.clipboardData.setData).toBeCalledTimes(1);
  expect(event.clipboardData.setData).toBeCalledWith(
    util.PLAIN_TEXT_MIME,
    EXAMPLE_STRING
  );
});

describe("getComputedValue()", () => {
  test("Returns null if cell is not defined", () => {
    expect(
      util.getComputedValue({
        cell: undefined,
        formulaParser: MOCK_FORMULA_PARSER,
      })
    ).toBe(null);
    expect(MOCK_FORMULA_PARSER.parse).toBeCalledTimes(0);
  });
  test("Returns value if not formula", () => {
    expect(
      util.getComputedValue({
        cell: EXAMPLE_CELL,
        formulaParser: MOCK_FORMULA_PARSER,
      })
    ).toBe(EXAMPLE_CELL.value);
    expect(MOCK_FORMULA_PARSER.parse).toBeCalledTimes(0);
  });
  test("Returns evaluated formula value", () => {
    MOCK_PARSE.mockImplementationOnce(() => ({
      result: EXAMPLE_FORMULA_RESULT,
      error: null,
    }));
    expect(
      util.getComputedValue({
        cell: EXAMPLE_FORMULA_CELL,
        formulaParser: MOCK_FORMULA_PARSER,
      })
    ).toBe(EXAMPLE_FORMULA_RESULT);
  });
});

describe("getFormulaComputedValue()", () => {
  const cases = [
    [
      "Returns parsed formula result",
      EXAMPLE_FORMULA_RESULT,
      { result: EXAMPLE_FORMULA_RESULT, error: null },
    ],
    [
      "Returns parsed formula error",
      EXAMPLE_FORMULA_ERROR,
      { result: null, error: EXAMPLE_FORMULA_ERROR },
    ],
  ] as const;
  test.each(cases)("%s", (name, expected, mockParseReturn) => {
    MOCK_PARSE.mockImplementationOnce(() => mockParseReturn);
    expect(
      util.getFormulaComputedValue({
        cell: EXAMPLE_FORMULA_CELL,
        formulaParser: MOCK_FORMULA_PARSER,
      })
    ).toBe(expected);
    expect(MOCK_FORMULA_PARSER.parse).toBeCalledTimes(1);
    expect(MOCK_FORMULA_PARSER.parse).toBeCalledWith(
      Formula.extractFormula(EXAMPLE_FORMULA_CELL.value)
    );
  });
});

describe("isFormulaCell()", () => {
  const cases = [
    ["Returns true for formula cell", EXAMPLE_FORMULA_CELL, true],
    ["Returns true for formula cell", EXAMPLE_CELL, false],
  ] as const;
  test.each(cases)("%s", (name, cell, expected) => {
    expect(util.isFormulaCell(cell)).toBe(expected);
  });
});

describe("getMatrixRange()", () => {
  test("Returns the point range of given matrix", () => {
    expect(util.getMatrixRange(EXAMPLE_DATA)).toEqual(
      PointRange.create(Point.ORIGIN, {
        row: EXAMPLE_DATA_COLUMNS_COUNT - 1,
        column: EXAMPLE_DATA_ROWS_COUNT - 1,
      })
    );
  });
});

describe("getCSV()", () => {
  test("Returns given data as CSV", () => {
    expect(util.getCSV(EXAMPLE_DATA)).toBe(
      Matrix.join(
        Matrix.createEmpty(EXAMPLE_DATA_ROWS_COUNT, EXAMPLE_DATA_COLUMNS_COUNT)
      )
    );
  });
});

describe("getSelectedCSV()", () => {
  test("Returns empty for no selected range", () => {
    expect(util.getSelectedCSV(null, EXAMPLE_DATA)).toBe("");
  });
  test("Returns CSV for selected range", () => {
    expect(
      util.getSelectedCSV(
        { start: Point.ORIGIN, end: { row: 1, column: 1 } },
        EXAMPLE_DATA
      )
    ).toEqual(Matrix.join(Matrix.createEmpty(2, 2)));
  });
});

describe("getOffsetRect()", () => {
  test("Returns object with the offsets of the given element", () => {
    const MOCK_ELEMENT = {
      offsetWidth: 42,
      offsetHeight: 42,
      offsetLeft: 42,
      offsetTop: 42,
    } as unknown as HTMLElement;
    expect(util.getOffsetRect(MOCK_ELEMENT)).toEqual({
      width: MOCK_ELEMENT.offsetWidth,
      height: MOCK_ELEMENT.offsetHeight,
      left: MOCK_ELEMENT.offsetLeft,
      top: MOCK_ELEMENT.offsetTop,
    });
  });
});

describe("readTextFromClipboard()", () => {
  test("Returns empty string if no text is defined", () => {
    const EXAMPLE_CLIPBOARD_EVENT = {} as ClipboardEvent;
    expect(util.readTextFromClipboard(EXAMPLE_CLIPBOARD_EVENT)).toEqual("");
  });
  test("Returns string from event", () => {
    const EXAMPLE_CLIPBOARD_EVENT = {
      clipboardData: {
        getData: jest.fn(() => EXAMPLE_STRING),
      },
    } as unknown as ClipboardEvent;
    expect(util.readTextFromClipboard(EXAMPLE_CLIPBOARD_EVENT)).toEqual(
      EXAMPLE_STRING
    );
    expect(EXAMPLE_CLIPBOARD_EVENT.clipboardData?.getData).toBeCalledTimes(1);
    expect(EXAMPLE_CLIPBOARD_EVENT.clipboardData?.getData).toBeCalledWith(
      util.PLAIN_TEXT_MIME
    );
  });
  test("Returns string from window", () => {
    const EXAMPLE_CLIPBOARD_EVENT = {} as ClipboardEvent;
    const MOCK_CLIPBOARD_DATA = {
      getData: jest.fn(() => EXAMPLE_STRING),
    };
    // Define for the test as it is not a native JS-DOM property
    // @ts-ignore
    window.clipboardData = MOCK_CLIPBOARD_DATA;
    expect(util.readTextFromClipboard(EXAMPLE_CLIPBOARD_EVENT)).toBe(
      EXAMPLE_STRING
    );
    // @ts-ignore
    expect(MOCK_CLIPBOARD_DATA.getData).toBeCalledTimes(1);
    expect(MOCK_CLIPBOARD_DATA.getData).toBeCalledWith("Text");
    // Undefine as it is not a native JS-DOM property
    // @ts-ignore
    delete window.clipoardData;
  });
});

describe("normalizeSelected()", () => {
  test("Normalizes given selected range to given data", () => {
    const EXAMPLE_RANGE = PointRange.create(Point.ORIGIN, {
      row: EXAMPLE_DATA_ROWS_COUNT,
      column: EXAMPLE_DATA_COLUMNS_COUNT,
    });
    expect(util.normalizeSelected(EXAMPLE_RANGE, EXAMPLE_DATA)).toEqual(
      PointRange.create(Point.ORIGIN, Matrix.maxPoint(EXAMPLE_DATA))
    );
  });
});

describe("getCopiedRange()", () => {
  const cases = [
    [
      "Returns range of copied cells",
      EXAMPLE_COPIED,
      false,
      PointRange.create(Point.ORIGIN, Point.ORIGIN),
    ],
    ["Returns null if none is copied", EXAMPLE_EMPTY_COPIED, false, null],
    ["Returns null if hasPasted is true", EXAMPLE_COPIED, true, null],
  ] as const;
  test.each(cases)("%s", (name, copied, hasPasted, expected) => {
    expect(util.getCopiedRange(copied, hasPasted)).toEqual(expected);
  });
});

describe("transformCoordToPoint()", () => {
  test("transforms coord to point", () => {
    expect(
      util.transformCoordToPoint({
        row: { index: Point.ORIGIN.row },
        column: { index: Point.ORIGIN.column },
      })
    ).toEqual(Point.ORIGIN);
  });
});

describe("getCellValue()", () => {
  expect(
    util.getCellValue(MOCK_FORMULA_PARSER, EXAMPLE_DATA, Point.ORIGIN)
  ).toEqual(null);
});

describe("getCellRangeValue()", () => {
  expect(
    util.getCellRangeValue(
      MOCK_FORMULA_PARSER,
      EXAMPLE_DATA,
      Point.ORIGIN,
      Point.ORIGIN
    )
  ).toEqual([null]);
});

describe("shouldHandleClipboardEvent()", () => {
  const matchesMock = jest.fn();
  const mockElement = {
    matches: matchesMock,
  } as unknown as Element;
  const cases = [
    ["return false if root is null", null, false, "view" as Types.Mode, false],
    [
      "return false if mode is not view",
      mockElement,
      false,
      "edit" as Types.Mode,
      false,
    ],
    [
      "return true if root is focused within and mode is view",
      mockElement,
      true,
      "view" as Types.Mode,
      true,
    ],
  ] as const;
  beforeEach(() => {
    // Prevent accumulation return values
    matchesMock.mockReset();
  });
  test.each(cases)("%s", (name, root, focusedWithin, mode, expected) => {
    // Bound to implemnetation of isFocusedWithin()
    matchesMock.mockReturnValueOnce(focusedWithin);
    expect(util.shouldHandleClipboardEvent(root, mode)).toBe(expected);
  });
});

describe("isFocusedWithin()", () => {
  const matchesMock = jest.fn();
  const mockElement = {
    matches: matchesMock,
  } as unknown as Element;
  const cases = [
    ["matches selector", mockElement, true, true],
    ["does not match selector", mockElement, false, false],
  ] as const;
  test.each(cases)("%s", (name, element, matches, expected) => {
    matchesMock.mockReturnValueOnce(matches);
    expect(util.isFocusedWithin(element)).toBe(expected);
    expect(matchesMock).toBeCalledTimes(1);
    expect(matchesMock).toBeCalledWith(util.FOCUS_WITHIN_SELECTOR);
  });
});<|MERGE_RESOLUTION|>--- conflicted
+++ resolved
@@ -168,19 +168,14 @@
       undefined,
     ],
   ] as const;
-<<<<<<< HEAD
   test.each(cases)("%s", (name, point, expected) => {
     expect(
-      getCellDimensions(
+      util.getCellDimensions(
         point,
         EXAMPLE_STATE.rowDimensions,
         EXAMPLE_STATE.columnDimensions
       )
     ).toEqual(expected);
-=======
-  test.each(cases)("%s", (name, point, state, expected) => {
-    expect(util.getCellDimensions(point, state)).toEqual(expected);
->>>>>>> 2c246e2a
   });
 });
 
@@ -232,19 +227,14 @@
       },
     ],
   ] as const;
-<<<<<<< HEAD
   test.each(cases)("%s", (name, range, expected) => {
     expect(
-      getRangeDimensions(
+      util.getRangeDimensions(
         EXAMPLE_STATE.rowDimensions,
         EXAMPLE_STATE.columnDimensions,
         range
       )
     ).toEqual(expected);
-=======
-  test.each(cases)("%s", (name, state, range, expected) => {
-    expect(util.getRangeDimensions(state, range)).toEqual(expected);
->>>>>>> 2c246e2a
   });
 });
 
