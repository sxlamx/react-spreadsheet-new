--- conflicted
+++ resolved
@@ -16,11 +16,7 @@
   row: number,
   column: number,
   matrix: Matrix<T>
-<<<<<<< HEAD
-    ): T | typeof undefined => {
-=======
 ): T | typeof undefined {
->>>>>>> d7b94c83
   const columns = matrix[row];
   if (columns === undefined) {
     return undefined;
@@ -28,59 +24,6 @@
   return columns[column];
 }
 
-<<<<<<< HEAD
-export const set = <T>(
-      row: number,
-      column: number,
-      value: T,
-  matrix: Matrix<T>
-        ): Matrix<T> => {
-  const nextRow = matrix[row] ? [...matrix[row]] : [];
-          nextRow[column] = value;
-          const nextMatrix = [...matrix];
-          nextMatrix[row] = nextRow;
-          return nextMatrix;
-        };
-        
-export const filter = <T>(func: T => boolean, matrix: Matrix<T>): Matrix<T> =>
-            matrix.map(row => row && row.filter(func)).filter(row => row && row.length);
-          
-export const map = <T, T2>(func: T => T2, matrix: Matrix<T>): Matrix<T2> =>
-              matrix.map(row => row && row.map(func));
-            
-            export const join = (
-  matrix: Matrix<*>,
-              horizontalSeparator: string = ", ",
-              verticalSeparator: string = "\n"
-            ): string =>
-              matrix
-                .map(row => row && row.join(horizontalSeparator))
-                .join(verticalSeparator);
-            
-export const has = (row: number, column: number, matrix: Matrix<*>): boolean =>
-                Boolean(matrix[row] && matrix[row][column]);
-              
-              export const getSize = (
-  matrix: Matrix<*>
-): {| columns: number, rows: number |} => {
-  const [firstRow] = matrix;
-  return {
-                columns: firstRow ? firstRow.length : 0,
-              rows: matrix.length
-            };
-          };
-          
-          export const range = (
-            endPoint: Types.Point,
-            startPoint: Types.Point
-): Types.Point[] => {
-  return flatMap(
-                _range(endPoint.row, startPoint.row),
-                row => _range(endPoint.column, startPoint.column)
-      .map(column => ({row, column }))
-          );
-        };
-=======
 /** Sets the value at row and column of matrix. If a row doesn't exist, it's created. */
 export function set<T>(
   row: number,
@@ -148,5 +91,4 @@
   return flatMap(_range(endPoint.row, startPoint.row), row =>
     _range(endPoint.column, startPoint.column).map(column => ({ row, column }))
   );
-}
->>>>>>> d7b94c83
+}