// @flow
import * as PointSet from "./point-set";
import * as PointMap from "./point-map";
import * as Matrix from "./matrix";
import * as Types from "./types";
import { isActive, setCell } from "./util";

type Action = <Cell>(
  state: Types.StoreState<Cell>,
  ...*
) => $Shape<Types.StoreState<Cell>>;

export const select: Action = (state, cellPointer: Types.Point) => {
  if (state.active && !isActive(state.active, cellPointer)) {
    return {
      selected: PointSet.from(
<<<<<<< HEAD
        Matrix.range(
          { row: state.active.row - 1, column: state.active.column - 1 },
          {
            row: cellPointer.row,
            column: cellPointer.column
          }
=======
        Matrix.inclusiveRange(
          { row: cellPointer.row, column: cellPointer.column },
          { row: state.active.row, column: state.active.column }
>>>>>>> ae8b7fd1
        )
      ),
      mode: "view"
    };
  }
  return null;
};

export const activate: Action = (state, cellPointer: Types.Point) => ({
  selected: PointSet.from([cellPointer]),
  active: cellPointer,
  mode: isActive(state.active, cellPointer) ? "edit" : "view"
});

export const setData: Action = (state, data: *) => ({
  mode: "edit",
  data: setCell(state, data)
});

function setter<Cell>(key: $Keys<Types.StoreState<Cell>>) {
  return (state: Types.StoreState<Cell>, value: *) => ({
    [key]: value
  });
}

export const setTableDimensions = setter("tableDimensions");

export function setCellDimensions(
  state: Types.StoreState<*>,
  point: Types.Point,
  dimensions: Types.Dimensions
) {
  const prevDimensions = PointMap.get(point, state.cellDimensions);
  if (
    prevDimensions &&
    prevDimensions.width === dimensions.width &&
    prevDimensions.height === dimensions.height &&
    prevDimensions.top === dimensions.top &&
    prevDimensions.left === dimensions.left
  ) {
    return null;
  }
  return {
    cellDimensions: PointMap.set(point, dimensions, state.cellDimensions)
  };
}<|MERGE_RESOLUTION|>--- conflicted
+++ resolved
@@ -14,18 +14,9 @@
   if (state.active && !isActive(state.active, cellPointer)) {
     return {
       selected: PointSet.from(
-<<<<<<< HEAD
-        Matrix.range(
-          { row: state.active.row - 1, column: state.active.column - 1 },
-          {
-            row: cellPointer.row,
-            column: cellPointer.column
-          }
-=======
         Matrix.inclusiveRange(
           { row: cellPointer.row, column: cellPointer.column },
           { row: state.active.row, column: state.active.column }
->>>>>>> ae8b7fd1
         )
       ),
       mode: "view"
