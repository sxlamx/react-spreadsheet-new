--- conflicted
+++ resolved
@@ -222,13 +222,13 @@
   };
 }
 
-<<<<<<< HEAD
 /** Transform given point map to a point set */
 export function convertPointMapToPointSet(
   map: PointMap.PointMap<unknown>
 ): PointSet.PointSet {
   return PointMap.map(() => true, map);
-=======
+}
+
 /** Get the range of copied cells. If none are copied return null */
 export function getCopiedRange(
   copied: Types.StoreState["copied"],
@@ -237,7 +237,7 @@
   if (hasPasted || PointMap.isEmpty(copied)) {
     return null;
   }
-  const set: PointSet.PointSet = PointMap.map(() => true, copied);
+  const set = convertPointMapToPointSet(copied);
   return PointSet.toRange(set);
 }
 
@@ -292,5 +292,4 @@
 
 export function isFocusedWithin(element: Element): boolean {
   return element.matches(FOCUS_WITHIN_SELECTOR);
->>>>>>> 2c246e2a
 }